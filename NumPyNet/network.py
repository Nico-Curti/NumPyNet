#!/usr/bin/env python
# -*- coding: utf-8 -*-


from __future__ import division
from __future__ import print_function

import os
import re
import sys
import pickle
from time import time as now

from NumPyNet.layers.activation_layer import Activation_layer
from NumPyNet.layers.avgpool_layer import Avgpool_layer
from NumPyNet.layers.batchnorm_layer import BatchNorm_layer
from NumPyNet.layers.connected_layer import Connected_layer
from NumPyNet.layers.convolutional_layer import Convolutional_layer
from NumPyNet.layers.cost_layer import Cost_layer
from NumPyNet.layers.dropout_layer import Dropout_layer
from NumPyNet.layers.input_layer import Input_layer
from NumPyNet.layers.l1norm_layer import L1Norm_layer
from NumPyNet.layers.l2norm_layer import L2Norm_layer
from NumPyNet.layers.logistic_layer import Logistic_layer
from NumPyNet.layers.maxpool_layer import Maxpool_layer
from NumPyNet.layers.route_layer import Route_layer
from NumPyNet.layers.shortcut_layer import Shortcut_layer
from NumPyNet.layers.shuffler_layer import Shuffler_layer
from NumPyNet.layers.softmax_layer import Softmax_layer
from NumPyNet.layers.upsample_layer import Upsample_layer
from NumPyNet.layers.yolo_layer import Yolo_layer

from NumPyNet.parser import net_config
from NumPyNet.exception import DataVariableError
from NumPyNet.exception import LayerError
from NumPyNet.exception import NetworkError

__author__ = ['Mattia Ceccarelli', 'Nico Curti']
__email__ = ['mattia.ceccarelli3@studio.unibo.it', 'nico.curti2@unibo.it']
__package__ = 'Network model'


class Network(object):

  LAYERS = {'activation'    :  Activation_layer,
            'avgpool'       :  Avgpool_layer,
            'batchnorm'     :  BatchNorm_layer,
            'connected'     :  Connected_layer,
            'convolutional' :  Convolutional_layer,
            'cost'          :  Cost_layer,
            'dropout'       :  Dropout_layer,
            'input'         :  Input_layer,
            'l1norm'        :  L1Norm_layer,
            'l2norm'        :  L2Norm_layer,
            'logistic'      :  Logistic_layer,
            'maxpool'       :  Maxpool_layer,
            'route'         :  Route_layer,
            'shortcut'      :  Shortcut_layer,
            'shuffler'      :  Shuffler_layer,
            'softmax'       :  Softmax_layer,
            'upsample'      :  Upsample_layer,
            'yolo'          :  Yolo_layer,
            }

  def __init__(self, batch, input_shape=None, train=None):
    '''
    '''
    self.batch = batch
    self.train = train

    if input_shape is not None:

      try:

        self.w, self.h, self.c = input_shape

      except:
        raise ValueError('Network model : incorrect input_shape. Expected a 3D array (width, height, channel). Given {}'.format(input_shape))

      self._net = [ Input_layer(input_shape=(self.batch, self.w, self.h, self.c)) ]

    else:
      self._net = []

    self._fitted = False


  def add(self, layer):
    '''
    Add a new layer to the network model.
    Layers are progressively appended to the tail of the model.
    '''
    try:
      type_layer = layer.__class__.__name__.lower().split('_layer')[0]

    except:
      raise LayerError('Incorrect Layer type found. Given {}'.format(type_layer.__class__.__name__))

    if type_layer not in self.LAYERS.keys():
      raise LayerError('Incorrect Layer type found.')

    if type_layer == 'input':
      self._net.append(layer)

    else:
      self._net.append(layer(self._net[-1]))

    return self

  def __iter__(self):
    self.layer_index = 0
    return self

  def __next__(self):
    if self.layer_index < self.num_layers-1:
      self.layer_index += 1
      return self._net[self.layer_index]

    else:
      raise StopIteration


  def summary(self):
    '''
    Print the network model summary
    '''
    print('layer     filters    size              input                output')
    for i, layer in enumerate(self._net):
      print('{:>4d} {}'.format(i, self._net[i]), flush=True, end='\n')


  def load(self, cfg_filename, weights=None):
    '''
    Load network model from config file in INI fmt
    '''

    model = net_config(cfg_filename)

    self.batch = model.get('net1', 'batch', 1)
    self.w = model.get('net1', 'width', 416)
    self.h = model.get('net1', 'height', 416)
    self.c = model.get('net1', 'channels', 3)
    # TODO: add other network parameters

    input_shape = (self.batch, self.w, self.h, self.c)
    self._net = [ Input_layer(input_shape=input_shape) ]

    print('layer     filters    size              input                output')

    for i, layer in enumerate(model):
      layer_t = re.split(r'\d+', layer)[0]
      params = dict(model.get_params(layer))

      layer_params = {}
      for k, v in params.items():
        try:
          val = eval(v)
        except NameError:
          val = v
        except:
          raise DataVariableError('Type variable not recognized! Possible variables are only [int, float, string, vector<float>].')

        layer_params[k] = val

      if layer_t == 'shortcut':
        _from = model.get(layer, 'from', 0)
        self._net.append( self.LAYERS[layer_t](input_shape=input_shape, **layer_params)([self._net[-1], self._net[_from]]) )

      elif layer_t == 'route':
        _layers = model.get(layer, 'layers', [])
        self._net.append( self.LAYERS[layer_t](input_shape=input_shape, **layer_params)(self._net[_layers]) )

      else:
        self._net.append( self.LAYERS[layer_t](input_shape=input_shape, **layer_params)(self._net[-1]) )

      print('{:>4d} {}'.format(i, self._net[-1]), flush=True, end='\n')

      #if model.get(layer, 'batch_normalize', 0): # wrong because it add a new layer and so the shortcut is broken
      #  self._net.append( BatchNorm_layer()(self._net[-1]) )
      #  print('{:>4d} {}'.format(i, self._net[-1]), flush=True, end='\n')

    return self


    if weights is not None:
      self.load_weights(weights)

  def load_weights(self, weights_filename):
    '''
    Load weight from filename in binary fmt
    '''
    with open(weights_filename, 'rb') as fp:

      major, minor, revision = np.fromfile(fp, dtype=np.int, count=3)
      full_weights = np.fromfile(fp, dtype=np.float, count=-1)

    pos = 0
    for layer in self:
      if hasattr(layer, 'load_weights'):
        pos = layer.load_weights(full_weights, pos)

    self._fitted = True

    return self

  def save_weights(self, filename):
    '''
    Dump current network weights
    '''
    full_weights = []

    for layer in self:
      if hasattr(layer, 'save_weights'):
        full_weights += layer.save_weights()

    full_weights = np.asarray(full_weights, dtype=np.float)
    version = np.array([1, 0, 0], dtype=np.int)

    with open(filename, 'wb') as fp:
      version.tofile(fp, sep='')
      full_weights.tofile(fp, sep='') # for binary format

    return self

  def load_model(self, model_filename):
    '''
    Load network model object as pickle
    '''
    with open(model_filename, 'rb') as fp:
      tmp_dict = pickle.load(fp)

    self.__dict__.clear()
    self.__dict__.update(tmp_dict)

    self._fitted = True

    return self


  def save_model(self, model_filename):
    '''
    Dump the current network model as pickle
    '''
    with open(model_filename, 'wb') as fp:
      pickle.dump(self.__dict__, fp, 2)

    return self


  def fit(self, X, y, max_iter=100, shuffle=True):
    '''
    '''

    num_data = len(X)
    batches  = num_data // self.batch + 1

    for _ in range(max_iter):

      start = now()

      sys.stdout.write('Iter {:d}/{:d}\n'.format(_ + 1, max_iter))
      sys.stdout.flush()

      for i in range(batches):

        current_batch = i * self.batch
        input = X[current_batch : current_batch + self.batch]
        truth = y[current_batch : current_batch + self.batch]

        out = self._forward(input, truth)
        self._backward(input)
<<<<<<< HEAD
    
  
=======

        loss = self._get_loss()

        done = int(50 * (i + 1) / batches)
        sys.stdout.write('\r%d/%d [%s%s] (%1.1f iter/sec) %3.3f sec' % ( i + 1, batches,
                                                                        r'█' * done,
                                                                         '-' * (50 - done),
                                                                         (now() - start) / batches,
                                                                         loss
                                                                        ))
        sys.stdout.flush()

      sys.stdout.write('\n')

>>>>>>> 0f3ad495
    self._fitted = True


  def fit_generator(self, Xy_generator, max_iter=100):
    '''
    Fit function using a train generator (ref. DataGenerator in data.py)
    '''

    Xy_generator.start()

    for i in range(max_iter):

      grabbed = False

      while not grabbed:

        data, label, grabbed = Xy_generator.load_data()


      self.fit(data, label, max_iter=1, shuffle=False) # data already shuffled

    Xy_generator.stop()

    self._fitted = True


  def predict(self, X):
    '''
    Predict the given input
    '''
    if not self._fitted:
      raise NetworkError('This Network model instance is not fitted yet. Please use the "fit" function before the predict')

    output = self._forward(X)
    return output


  def _forward(self, X, truth):
    '''
    Forward function.
    Apply the forward method on all layers
    '''
<<<<<<< HEAD
    y = x.copy()
    
=======
    y = X.copy()

>>>>>>> 0f3ad495
    for layer in self:

      if hasattr(layer, 'truth'):
        layer.forward(inpt=y, truth=truth)

      else :
        layer.forward(inpt=y)

      y = layer.output
      
    return y

  def _backward(self, X):
    '''
    BackPropagate the error
    '''

    for i in reversed(range(1, self.num_layers)):

      input = self._net[i - 1].output
      delta = self._net[i - 1].delta
<<<<<<< HEAD
      
      self._net[i].backward(inpt=input, delta=delta)
      
      if hasattr(self.net[i], 'update'):
=======

      self.net[i].backward(input, delta)

      if hasattr(self._net[i], 'update'):
>>>>>>> 0f3ad495
        self._net[i].update()

    # last iteration
    delta = None
    input = X.copy()

    self._net[0].backward(input, delta)


  def _get_loss(self):
    '''
    Extract the loss value as the last cost in the network model
    '''

    for i in reversed(range(1, self.num_layers)):

      if hasattr(self._net[i], 'cost'):
        return self._net[i].cost

    return None


  @property
  def out_shape(self):
    '''
    Output shape
    '''
    return self._net[0].out_shape()[1:]

  @property
  def input_shape(self):
    '''
    Output shape
    '''
    return (self.w, self.h, self.c)

  @property
  def num_layers(self):
    return len(self._net)


if __name__ == '__main__':

  import os

  batch = 32
  w, h, c = (512, 512, 3)

  config_filename = os.path.join(os.path.dirname(__file__), '..', 'cfg', 'yolov3.cfg')

  net = Network(batch=batch)
  net.load(config_filename)
  print(net.input_shape)

  #net.add(Input_layer(input_shape=(batch, w, h, c)))
  #net.add(Convolutional_layer(input_shape=(batch, w, h, c), filters=64, size=3, stride=1))
  #net.add(Convolutional_layer(input_shape=(batch, w, h, c), filters=16, size=3, stride=1))

  net.summary()<|MERGE_RESOLUTION|>--- conflicted
+++ resolved
@@ -269,10 +269,6 @@
 
         out = self._forward(input, truth)
         self._backward(input)
-<<<<<<< HEAD
-    
-  
-=======
 
         loss = self._get_loss()
 
@@ -287,7 +283,6 @@
 
       sys.stdout.write('\n')
 
->>>>>>> 0f3ad495
     self._fitted = True
 
 
@@ -330,13 +325,9 @@
     Forward function.
     Apply the forward method on all layers
     '''
-<<<<<<< HEAD
-    y = x.copy()
-    
-=======
+
     y = X.copy()
 
->>>>>>> 0f3ad495
     for layer in self:
 
       if hasattr(layer, 'truth'):
@@ -358,17 +349,11 @@
 
       input = self._net[i - 1].output
       delta = self._net[i - 1].delta
-<<<<<<< HEAD
       
       self._net[i].backward(inpt=input, delta=delta)
       
-      if hasattr(self.net[i], 'update'):
-=======
-
-      self.net[i].backward(input, delta)
-
       if hasattr(self._net[i], 'update'):
->>>>>>> 0f3ad495
+
         self._net[i].update()
 
     # last iteration
