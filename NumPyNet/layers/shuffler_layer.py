--- conflicted
+++ resolved
@@ -1,189 +1,185 @@
-#!/usr/bin/env python
-# -*- coding: utf-8 -*-
-
-
-from __future__ import division
-from __future__ import print_function
-
-import numpy as np
-
-__author__ = ['Mattia Ceccarelli', 'Nico Curti']
-__email__ = ['mattia.ceccarelli3@studio.unibo.it', 'nico.curti2@unibo.it']
-__package__ = 'PixelShuffle Layer'
-
-
-class Shuffler_layer(object):
-
-  def __init__(self, scale):
-    '''
-    Shuffler Layer, performs a Pixel Shuffle.
-
-      input shape (batch, w, h, c) -> (batch, w * scale, h * scale, c // scale**2) out shape
-
-    Paramenters:
-      scale : int, scale of the shuffler.
-    '''
-    self.scale = scale
-    self.scale_step = scale * scale
-
-    self.batch, self.w, self.h, self.c = (0, 0, 0, 0)
-
-    self.output, self.delta = (None, None)
-
-  def __str__(self):
-    batch, out_width, out_height, out_channels = self.out_shape
-    return 'Shuffler x {:3d}            {:>4d} x{:>4d} x{:>4d} x{:>4d}   ->  {:>4d} x{:>4d} x{:>4d} x{:>4d}'.format(
-           self.scale,
-           batch, self.w, self.h, self.c,
-           batch, out_width, out_height, out_channels)
-
-  @property
-  def out_shape(self):
-    return (self.batch, self.w * self.scale, self.h * self.scale, self.c // (self.scale_step))
-
-  def _phase_shift(self, inpt, scale):
-    '''
-    Shuffles of the pixel in a given input
-
-    Parameters:
-      inpt : the input of this function is not the entire batch of images, but only
-        a N channels at a time taken from every image, where N = out_c // scale**2
-      scale : int, scale factor of the layer
-    '''
-    b, w, h, c = inpt.shape
-    X = inpt.transpose(1, 2, 3, 0).reshape(w, h, scale, scale, b)
-    X = np.concatenate(X, axis=1)
-    X = np.concatenate(X, axis=1)
-    X = X.transpose(2, 0, 1)
-    return np.reshape(X, (b, w * scale, h * scale, 1))
-
-  def _reverse(self, delta, scale):
-    '''
-    Reverse function of _phase_shift
-
-    Parameters:
-      delta : input batch of deltas with shape (batch, out_w, out_h, 1)
-      scale : int ,scale factor of the layer
-    '''
-    # This function apply numpy.split as a reverse function to numpy.concatenate
-    # along the same axis also
-
-    delta = delta.transpose(1, 2, 0)
-
-    delta = np.asarray(np.split(delta, self.h, axis=1))
-    delta = np.asarray(np.split(delta, self.w, axis=1))
-    delta = delta.reshape(self.w, self.h, scale * scale, self.batch)
-
-    # It returns an output of the correct shape (batch, in_w, in_h, scale**2)
-    # for the concatenate in the backward function
-    return delta.transpose(3, 0, 1, 2)
-
-  def forward(self, inpt):
-    '''
-    Forward function of the shuffler layer: it recieves as input an image in
-    the format ('batch' not yet , in_w, in_h, in_c) and it produce an output
-    with shape ('batch', in_w * scale, in_h * scale, in_c // scale**2)
-
-    Parameters:
-      inpt : input batch of images to be reorganized, with format (batch, in_w, in_h, in_c)
-
-    '''
-
-    self.batch, self.w, self.h, self.c = inpt.shape
-
-    channel_output = self.c // self.scale_step # out_c
-
-
-    # The function phase shift receives only in_c // out_c channels at a time
-    # the concatenate stitches toghether every output of the function.
-
-    self.output = np.concatenate([self._phase_shift(inpt[:, :, :, range(i, self.c, channel_output)], self.scale)
-                                  for i in range(channel_output)], axis=3)
-
-    # output shape = (batch, in_w * scale, in_h * scale, in_c // scale**2)
-    self.delta = np.zeros(shape=self.out_shape, dtype=float)
-
-  def backward(self, delta):
-    '''
-    Backward function of the shuffler layer: it reorganize the delta to match the
-    input shape, the operation is the exact inverse of the forward pass.
-
-    Parameters:
-      delta : global delta to be backpropagated with shape (batch, out_w, out_h, out_c)
-    '''
-
-    channel_out = self.c // self.scale_step  #out_c
-
-    # I apply the reverse function only for a single channel
-    X = np.concatenate([self._reverse(self.delta[:, :, :, i], self.scale)
-                                      for i in range(channel_out)], axis=3)
-
-
-    # The 'reverse' concatenate actually put the correct channels toghether but in a
-    #  weird order, so this part sorts the 'layers' correctly
-    idx = sum([list(range(i, self.c, channel_out)) for i in range(channel_out)], [])
-    idx = np.argsort(idx)
-
-    delta[:] = X[:, :, :, idx]
-
-
-if __name__ == '__main__':
-
-  import pylab as plt
-
-  img_2_float = lambda im : ((im - im.min()) * (1./(im.max() - im.min()) * 1.)).astype(float)
-  float_2_img = lambda im : ((im - im.min()) * (1./(im.max() - im.min()) * 255.)).astype(np.uint8)
-
-  # In this case, many inputs channels are needed, so no dog.jpg :(
-
-  batch       = 5
-  channels_in = 12
-  width       = 10
-  height      = 10
-  scale       = 2
-
-  inpt = np.arange(0, batch * width * height * channels_in).reshape(batch, channels_in, width, height)
-  inpt = inpt.transpose(0, 2, 3, 1) # Nice visualizations with the transpose arange
-
-  batch, w, h, c = inpt.shape
-
-  layer = Shuffler_layer(scale)
-
-  # FORWARD
-
-  layer.forward(inpt)
-  forward_out = layer.output
-
-  print(layer)
-
-  # BACKWARD
-
-  layer.delta = layer.output.copy()
-  delta = np.ones(inpt.shape)
-  layer.backward(delta)
-
-<<<<<<< HEAD
-  assert np.allclose(delta, inpt)
-=======
-  assert np.allclose(inpt, delta) # if the Back is correct i'll obtain the input image
->>>>>>> 01010448
-
-  # Visualizations
-
-  fig, (ax1, ax2, ax3) = plt.subplots(nrows=1, ncols=3, figsize=(10, 5))
-  fig.subplots_adjust(left=0.1, right=0.95, top=0.95, bottom=0.15)
-  fig.suptitle('Shuffler Layer\nscale : {}'.format(scale))
-
-  ax1.imshow(inpt[0, :, :, 0])
-  ax1.set_title('Original Image')
-  ax1.axis('off')
-
-  ax2.imshow(forward_out[0, :, :, 0])
-  ax2.set_title('Forward')
-  ax2.axis('off')
-
-  ax3.imshow(delta[0, :, :, 0])
-  ax3.set_title('Backward')
-  ax3.axis('off')
-
-  plt.show()
+#!/usr/bin/env python
+# -*- coding: utf-8 -*-
+
+
+from __future__ import division
+from __future__ import print_function
+
+import numpy as np
+
+__author__ = ['Mattia Ceccarelli', 'Nico Curti']
+__email__ = ['mattia.ceccarelli3@studio.unibo.it', 'nico.curti2@unibo.it']
+__package__ = 'PixelShuffle Layer'
+
+
+class Shuffler_layer(object):
+
+  def __init__(self, scale):
+    '''
+    Shuffler Layer, performs a Pixel Shuffle.
+
+      input shape (batch, w, h, c) -> (batch, w * scale, h * scale, c // scale**2) out shape
+
+    Paramenters:
+      scale : int, scale of the shuffler.
+    '''
+    self.scale = scale
+    self.scale_step = scale * scale
+
+    self.batch, self.w, self.h, self.c = (0, 0, 0, 0)
+
+    self.output, self.delta = (None, None)
+
+  def __str__(self):
+    batch, out_width, out_height, out_channels = self.out_shape
+    return 'Shuffler x {:3d}            {:>4d} x{:>4d} x{:>4d} x{:>4d}   ->  {:>4d} x{:>4d} x{:>4d} x{:>4d}'.format(
+           self.scale,
+           batch, self.w, self.h, self.c,
+           batch, out_width, out_height, out_channels)
+
+  @property
+  def out_shape(self):
+    return (self.batch, self.w * self.scale, self.h * self.scale, self.c // (self.scale_step))
+
+  def _phase_shift(self, inpt, scale):
+    '''
+    Shuffles of the pixel in a given input
+
+    Parameters:
+      inpt : the input of this function is not the entire batch of images, but only
+        a N channels at a time taken from every image, where N = out_c // scale**2
+      scale : int, scale factor of the layer
+    '''
+    b, w, h, c = inpt.shape
+    X = inpt.transpose(1, 2, 3, 0).reshape(w, h, scale, scale, b)
+    X = np.concatenate(X, axis=1)
+    X = np.concatenate(X, axis=1)
+    X = X.transpose(2, 0, 1)
+    return np.reshape(X, (b, w * scale, h * scale, 1))
+
+  def _reverse(self, delta, scale):
+    '''
+    Reverse function of _phase_shift
+
+    Parameters:
+      delta : input batch of deltas with shape (batch, out_w, out_h, 1)
+      scale : int ,scale factor of the layer
+    '''
+    # This function apply numpy.split as a reverse function to numpy.concatenate
+    # along the same axis also
+
+    delta = delta.transpose(1, 2, 0)
+
+    delta = np.asarray(np.split(delta, self.h, axis=1))
+    delta = np.asarray(np.split(delta, self.w, axis=1))
+    delta = delta.reshape(self.w, self.h, scale * scale, self.batch)
+
+    # It returns an output of the correct shape (batch, in_w, in_h, scale**2)
+    # for the concatenate in the backward function
+    return delta.transpose(3, 0, 1, 2)
+
+  def forward(self, inpt):
+    '''
+    Forward function of the shuffler layer: it recieves as input an image in
+    the format ('batch' not yet , in_w, in_h, in_c) and it produce an output
+    with shape ('batch', in_w * scale, in_h * scale, in_c // scale**2)
+
+    Parameters:
+      inpt : input batch of images to be reorganized, with format (batch, in_w, in_h, in_c)
+
+    '''
+
+    self.batch, self.w, self.h, self.c = inpt.shape
+
+    channel_output = self.c // self.scale_step # out_c
+
+
+    # The function phase shift receives only in_c // out_c channels at a time
+    # the concatenate stitches toghether every output of the function.
+
+    self.output = np.concatenate([self._phase_shift(inpt[:, :, :, range(i, self.c, channel_output)], self.scale)
+                                  for i in range(channel_output)], axis=3)
+
+    # output shape = (batch, in_w * scale, in_h * scale, in_c // scale**2)
+    self.delta = np.zeros(shape=self.out_shape, dtype=float)
+
+  def backward(self, delta):
+    '''
+    Backward function of the shuffler layer: it reorganize the delta to match the
+    input shape, the operation is the exact inverse of the forward pass.
+
+    Parameters:
+      delta : global delta to be backpropagated with shape (batch, out_w, out_h, out_c)
+    '''
+
+    channel_out = self.c // self.scale_step  #out_c
+
+    # I apply the reverse function only for a single channel
+    X = np.concatenate([self._reverse(self.delta[:, :, :, i], self.scale)
+                                      for i in range(channel_out)], axis=3)
+
+
+    # The 'reverse' concatenate actually put the correct channels toghether but in a
+    #  weird order, so this part sorts the 'layers' correctly
+    idx = sum([list(range(i, self.c, channel_out)) for i in range(channel_out)], [])
+    idx = np.argsort(idx)
+
+    delta[:] = X[:, :, :, idx]
+
+
+if __name__ == '__main__':
+
+  import pylab as plt
+
+  img_2_float = lambda im : ((im - im.min()) * (1./(im.max() - im.min()) * 1.)).astype(float)
+  float_2_img = lambda im : ((im - im.min()) * (1./(im.max() - im.min()) * 255.)).astype(np.uint8)
+
+  # In this case, many inputs channels are needed, so no dog.jpg :(
+
+  batch       = 5
+  channels_in = 12
+  width       = 10
+  height      = 10
+  scale       = 2
+
+  inpt = np.arange(0, batch * width * height * channels_in).reshape(batch, channels_in, width, height)
+  inpt = inpt.transpose(0, 2, 3, 1) # Nice visualizations with the transpose arange
+
+  batch, w, h, c = inpt.shape
+
+  layer = Shuffler_layer(scale)
+
+  # FORWARD
+
+  layer.forward(inpt)
+  forward_out = layer.output
+
+  print(layer)
+
+  # BACKWARD
+
+  layer.delta = layer.output.copy()
+  delta = np.ones(inpt.shape)
+  layer.backward(delta)
+
+  assert np.allclose(delta, inpt)
+
+  # Visualizations
+
+  fig, (ax1, ax2, ax3) = plt.subplots(nrows=1, ncols=3, figsize=(10, 5))
+  fig.subplots_adjust(left=0.1, right=0.95, top=0.95, bottom=0.15)
+  fig.suptitle('Shuffler Layer\nscale : {}'.format(scale))
+
+  ax1.imshow(inpt[0, :, :, 0])
+  ax1.set_title('Original Image')
+  ax1.axis('off')
+
+  ax2.imshow(forward_out[0, :, :, 0])
+  ax2.set_title('Forward')
+  ax2.axis('off')
+
+  ax3.imshow(delta[0, :, :, 0])
+  ax3.set_title('Backward')
+  ax3.axis('off')
+
+  plt.show()