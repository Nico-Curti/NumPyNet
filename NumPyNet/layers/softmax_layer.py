#!/usr/bin/env python
# -*- coding: utf-8 -*-

from __future__ import division
from __future__ import print_function

import numpy as np
from NumPyNet.utils import check_is_fitted
from NumPyNet.layers.base import BaseLayer

__author__ = ['Mattia Ceccarelli', 'Nico Curti']
__email__ = ['mattia.ceccarelli3@studio.unibo.it', 'nico.curti2@unibo.it']


class Softmax_layer(BaseLayer):

  def __init__(self, input_shape=None, spatial=False, temperature=1., **kwargs):
    '''
    Softmax layer: perfoms a Softmax transformation of its input

    Parameters
    ----------
      input_shape : tuple of 4 integers: input shape of the layer.
      spatial      : boolean, default is False. if True performs the softmax
        computing max and sum over the entire image. if False max and sum are computed over
        the last axes (channels)
      temperature  : float, default is 1.. divide max and input in the softmax formulation
        used only is spatial is False
    '''

    self.spatial = spatial
    self.cost = 0.
    self.loss = None

    if temperature > 0:
      self.temperature = 1./temperature
    else :
      raise ValueError('Softmax Layer : parameter "temperature" must be > 0')

    super(Softmax_layer, self).__init__(input_shape=input_shape)

  def __str__(self):
    batch, out_width, out_height, out_channels = self.out_shape
    return 'softmax x entropy                                   {0:>4d} x{1:>4d} x{2:>4d} x{3:>4d}'.format(batch, out_width, out_height, out_channels)

  def forward(self, inpt, truth=None) :
    '''
    Forward function of the Softmax Layer.

    Parameters
    ----------
      inpt  : numpy array of shape (batch, w, h, c), input array
      truth : numpy array of shape (batch, w, h, c), default is None, target vector.
        if a value is passed, the function compute the cross entropy cost

    Returns
    -------
      Softmax layer object
    '''

    self._check_dims(shape=self.out_shape, arr=inpt, func='Forward')

    if self.spatial:
      self.output = np.exp(inpt - inpt.max(axis=-1, keepdims=True))
      s = 1. / self.output.sum(axis=-1, keepdims=True)
      self.output *= s

    else :

      shape = inpt.shape
      inpt = inpt.reshape(shape[0], -1)

      self.output = np.exp((inpt - inpt.max(axis=1, keepdims=True) ) * self.temperature)
      self.output *= 1. / self.output.sum(axis=1, keepdims=True)
      self.output = self.output.reshape(shape)

    # value of delta if truth is None
    # self.delta = np.zeros(shape=self.out_shape, dtype=float)

    if truth is not None:
      self._check_dims(shape=self.out_shape, arr=truth, func='Forward')
<<<<<<< HEAD
      out = np.clip(self.output, 1e-8, 1. - 1e-8) # clip to prevent overflow
      # self.delta = self.output - truth  # one hot-encoded case (single 1 for every output array)
      self.delta = out * (truth.sum(axis=-1, keepdims=True)) - truth # general case?
      self.cost  = - np.sum(truth * np.log(out))
=======
      out = np.clip(self.output, 1e-8, 1. - 1e-8)
      self.cost = - np.sum(truth * np.log(out))
      # self.delta = out - truth  # one hot-encoded case (single 1 for every output array)
      self.delta = out * truth.sum(axis=(1, 2, 3), keepdims=True) - truth # general case?
    else:
      self.delta  = np.empty(shape=self.out_shape)
>>>>>>> 988e1744

    return self

  def backward(self, delta=None):
    '''
    Backward function of the Softmax Layer.

    Parameters
    ----------
      delta : array of shape (batch, w, h, c), default is None. If an array is passed,
        it's the global delta to be backpropagated

    Returns
    -------
     Softmax layer object
    '''

    check_is_fitted(self, 'output')
    self._check_dims(shape=self.out_shape, arr=delta, func='Backward')

    # This is an approximation
    if delta is not None:
      # print('In BACKWARD','\n', self.delta[0,0,0,:], '\n')
      delta[:] += self.delta
      # print('\nDELTA is', delta[0,0,0,:],'\n')

      ## darknet issue version
      # dot = (self.output * self.delta).sum(axis=(1, 2, 3), keepdims=True)
      # delta[:] += self.temperature * self.output * (self.delta - dot) # maybe output normalized

      ## softmax gradient formula
      # s = self.output.reshape(-1, 1)
      # delta[:] += np.diagflat(s) - np.dot(s, s.T)

    return self


if __name__ == '__main__':

  import os

  import pylab as plt
  from PIL import Image

  img_2_float = lambda im : ((im - im.min()) * (1./(im.max() - im.min()) * 1.)).astype(float)
  float_2_img = lambda im : ((im - im.min()) * (1./(im.max() - im.min()) * 255.)).astype(np.uint8)

  filename = os.path.join(os.path.dirname(__file__), '..', '..', 'data', 'dog.jpg')
  inpt = np.asarray(Image.open(filename), dtype=float)
  inpt.setflags(write=1)
  inpt = img_2_float(inpt)

  inpt = np.expand_dims(inpt, axis=0)

  spatial     = True
  temperature = 1.5

  np.random.seed(123)
  batch, w, h, c = inpt.shape

  # truth definition, it's random so don't expect much
  truth = np.random.choice([0., 1.], p=[.5, .5], size=(batch, w, h, c))

  # Model initialization
  layer = Softmax_layer(input_shape=inpt.shape, temperature=temperature, spatial=spatial)

  # FORWARD

  layer.forward(inpt, truth)
  forward_out = layer.output
  layer_loss = layer.cost

  print(layer)
  print('Loss: {:.3f}'.format(layer_loss))

  # BACKWARD

  delta = np.zeros(shape=inpt.shape, dtype=float)
  layer.backward(delta)

  # Visualizations

  fig, (ax1, ax2, ax3) = plt.subplots(nrows=1, ncols=3, figsize=(10,5))
  fig.subplots_adjust(left=0.1, right=0.95, top=0.95, bottom=0.15)
  fig.suptitle(('SoftMax Layer\n' +
               'loss : {:.3f}, \n' +
               'spatial : {}, temperature : {}').format(layer_loss, spatial, temperature))

  ax1.imshow(float_2_img(inpt[0]))
  ax1.set_title('Original Image')
  ax1.axis('off')

  ax2.imshow(float_2_img(forward_out[0]))
  ax2.set_title('Forward')
  ax2.axis('off')

  ax3.imshow(float_2_img(delta[0]))
  ax3.set_title('Backward')
  ax3.axis('off')

  fig.tight_layout()
  plt.show()<|MERGE_RESOLUTION|>--- conflicted
+++ resolved
@@ -79,19 +79,12 @@
 
     if truth is not None:
       self._check_dims(shape=self.out_shape, arr=truth, func='Forward')
-<<<<<<< HEAD
-      out = np.clip(self.output, 1e-8, 1. - 1e-8) # clip to prevent overflow
-      # self.delta = self.output - truth  # one hot-encoded case (single 1 for every output array)
-      self.delta = out * (truth.sum(axis=-1, keepdims=True)) - truth # general case?
-      self.cost  = - np.sum(truth * np.log(out))
-=======
       out = np.clip(self.output, 1e-8, 1. - 1e-8)
       self.cost = - np.sum(truth * np.log(out))
       # self.delta = out - truth  # one hot-encoded case (single 1 for every output array)
       self.delta = out * truth.sum(axis=(1, 2, 3), keepdims=True) - truth # general case?
     else:
       self.delta  = np.empty(shape=self.out_shape)
->>>>>>> 988e1744
 
     return self
 
