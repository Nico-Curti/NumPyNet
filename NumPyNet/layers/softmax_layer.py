#!/usr/bin/env python
# -*- coding: utf-8 -*-

from __future__ import division
from __future__ import print_function

import numpy as np
from NumPyNet.exception import LayerError
from NumPyNet.utils import check_is_fitted

__author__ = ['Mattia Ceccarelli', 'Nico Curti']
__email__ = ['mattia.ceccarelli3@studio.unibo.it', 'nico.curti2@unibo.it']


class Softmax_layer():

  def __init__(self, groups=1, spatial=False, temperature=1., **kwargs):
    '''
    Softmax layer: perfoms a Softmax transformation of its input

    Parameters
    ----------
      groups       : int, default is 1, indicates how many groups
        every images is divided into. Used only if spatial is False
      spatial      : boolean, default is False. if True performs the softmax
        computing max and sum over the entire image. if False max and sum are computed over
        the last axes (channels)
      temperature  : float, default is 1.. divide max and input in the softmax formulation
        used only is spatial is False
    '''

    self.batch, self.w, self.h, self.c  = (None, None, None, None)
    self.output, self.delta, self.loss  = (None, None, None)

    if isinstance(groups, int) and groups > 0:
       self.groups = groups
    else:
      raise ValueError('Softmax Layer : parameter "groups" must be an integer and > 0')

    self.spatial = spatial
<<<<<<< HEAD
    self.temperature = 1./temperature
    self.cost = 0
=======
>>>>>>> 34defb24

    if temperature > 0:
      self.temperature = 1./temperature
    else :
      raise ValueError('Softmax Layer : paramter "temperature" must be > 0')

  def __str__(self):
    batch, out_width, out_height, out_channels = self.out_shape
    return 'softmax x entropy                                   {:4d} x{:4d} x{:4d} x{:4d}'.format(
           batch, out_width, out_height, out_channels)

  def __call__(self, previous_layer):

    if previous_layer.out_shape is None:
      class_name = self.__class__.__name__
      prev_name  = layer.__class__.__name__
      raise LayerError('Incorrect shapes found. Layer {} cannot be connected to the previous {} layer.'.format(class_name, prev_name))

    self.batch, self.w, self.h, self.c = previous_layer.out_shape
    return self

  @property
  def out_shape(self):
    return (self.batch, self.w, self.h, self.c)


  def forward(self, inpt, truth=None) :
    '''
    Forward function of the Softmax Layer.

    Parameters
    ----------
      inpt  : numpy array of shape (batch, w, h, c), input array
      truth : numpyarray of shape (batch, w, h, c), default is None, target vector.
        if a value is passed, the function compute the cross entropy cost

    Returns
    -------
      Softmax layer object
    '''

    self.batch, self.w, self.h, self.c = inpt.shape

    if self.spatial:
      self.output = np.exp(inpt - inpt.max(axis=-1, keepdims=True))
      s = 1. / self.output.sum(axis=-1, keepdims=True)
      self.output *= s

    else : # first implementation with groups, inspired from darknet, mhe
      self.output = np.empty(inpt.shape)
      inputs = self.w * self.h * self.c
      group_offset = inputs // self.groups
      flat_input = inpt.ravel()
      flat_outpt = self.output.ravel()
      for b in range(self.batch):
        for g in range(self.groups):
          idx = b * inputs + g * group_offset
          inp = flat_input[idx : idx + group_offset]
          out = flat_outpt[idx : idx + group_offset]
          out[:]  = np.exp((inp - inp.max()) * self.temperature)
          out[:] *= 1. / out.sum()

      self.output = flat_outpt.reshape(inpt.shape)

      # Original implementation of spatial false
      # self.output = np.exp((inpt - np.max(inpt, axis=(1,2,3), keepdims=True)) * self.temperature)
      # s = self.output.sum(axis=(1,2,3), keepdims=True)

    # value of delta if truth is None
    # self.delta = np.zeros(shape=self.out_shape, dtype=float)

    if truth is not None:
      out = self.output * (1. / self.output.sum())
      out = np.clip(out, 1e-8, 1. - 1e-8)
      self.cost = - np.sum(truth * np.log(out))
      self.delta = np.clip(self.output, 1e-8, 1. - 1e-8) - truth

    return self

  def backward(self, delta=None):
    '''
    Backward function of the Softmax Layer.

    Parameters
    ----------
      delta : array of shape (batch, w, h, c), default is None. If an array is passed,
        it's the global delta to be backpropagated

    Returns
    -------
     Softmax layer object
    '''

    check_is_fitted(self, 'output')

    # This is an approximation
    if delta is not None:
      # print('In BACKWARD','\n', self.delta[0,0,0,:], '\n')
      delta[:] += self.delta
      # print('\nDELTA is', delta[0,0,0,:],'\n')

      ## darknet issue version
      # dot = (self.output * self.delta).sum(axis=(1, 2, 3), keepdims=True)
      # delta[:] += self.temperature * self.output * (self.delta - dot) # maybe output normalized

      ## softmax gradient formula
      # s = self.output.reshape(-1, 1)
      # delta[:] += np.diagflat(s) - np.dot(s, s.T)

    return self


if __name__ == '__main__':

  import os

  import pylab as plt
  from PIL import Image

  img_2_float = lambda im : ((im - im.min()) * (1./(im.max() - im.min()) * 1.)).astype(float)
  float_2_img = lambda im : ((im - im.min()) * (1./(im.max() - im.min()) * 255.)).astype(np.uint8)

  filename = os.path.join(os.path.dirname(__file__), '..', '..', 'data', 'dog.jpg')
  inpt = np.asarray(Image.open(filename), dtype=float)
  inpt.setflags(write=1)
  inpt = img_2_float(inpt)

  inpt = np.expand_dims(inpt, axis=0)

  spatial     = True
  groups      = 4
  temperature = 1.5

  np.random.seed(123)
  batch, w, h, c = inpt.shape

  # truth definition, it's random so don't expect much
  truth = np.random.choice([0., 1.], p=[.5, .5], size=(batch, w, h, c))

  # Model initialization
  layer = Softmax_layer(groups=groups, temperature=temperature, spatial=spatial)

  # FORWARD

  layer.forward(inpt, truth)
  forward_out = layer.output
  layer_loss = layer.cost

  print(layer)
  print('Loss: {:.3f}'.format(layer_loss))

  # BACKWARD

  delta = np.zeros(shape=inpt.shape, dtype=float)
  layer.backward(delta)

  # Visualizations

  fig, (ax1, ax2, ax3) = plt.subplots(nrows=1, ncols=3, figsize=(10,5))
  fig.subplots_adjust(left=0.1, right=0.95, top=0.95, bottom=0.15)
  fig.suptitle(('SoftMax Layer\n' +
               'loss : {:.3f}, \n' +
               'spatial : {}, temperature : {}, groups : {}').format(layer_loss, spatial, temperature, groups))

  ax1.imshow(float_2_img(inpt[0]))
  ax1.set_title('Original Image')
  ax1.axis('off')

  ax2.imshow(float_2_img(forward_out[0]))
  ax2.set_title('Forward')
  ax2.axis('off')

  ax3.imshow(float_2_img(delta[0]))
  ax3.set_title('Backward')
  ax3.axis('off')

  fig.tight_layout()
  plt.show()<|MERGE_RESOLUTION|>--- conflicted
+++ resolved
@@ -38,16 +38,12 @@
       raise ValueError('Softmax Layer : parameter "groups" must be an integer and > 0')
 
     self.spatial = spatial
-<<<<<<< HEAD
-    self.temperature = 1./temperature
     self.cost = 0
-=======
->>>>>>> 34defb24
 
     if temperature > 0:
       self.temperature = 1./temperature
     else :
-      raise ValueError('Softmax Layer : paramter "temperature" must be > 0')
+      raise ValueError('Softmax Layer : parameter "temperature" must be > 0')
 
   def __str__(self):
     batch, out_width, out_height, out_channels = self.out_shape
