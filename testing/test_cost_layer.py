--- conflicted
+++ resolved
@@ -1,4 +1,4 @@
-#!/usr/bin/env python3
+at#!/usr/bin/env python3
 # -*- coding: utf-8 -*-
 
 from __future__ import division
@@ -10,11 +10,7 @@
 from tensorflow.keras.layers import Activation
 import tensorflow.keras.backend as K
 
-<<<<<<< HEAD
-from NumPyNet.layers.cost_layer import cost_type
-=======
 from NumPyNet.utils import cost_type
->>>>>>> 3dba4862
 from NumPyNet.layers.cost_layer import Cost_layer
 
 from tensorflow.keras.losses import mean_squared_error
