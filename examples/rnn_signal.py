#!/usr/bin/env python
# -*- coding: utf-8 -*-

'''
Little example on how to use a recurrent neural network to predict a math function

Reference: https://www.datatechnotes.com/2018/12/rnn-example-with-keras-simplernn-in.html
'''

# from NumPyNet.layers.input_layer import Input_layer
from NumPyNet.layers.rnn_layer import RNN_layer
from NumPyNet.layers.connected_layer import Connected_layer
from NumPyNet.layers.cost_layer import Cost_layer
from NumPyNet.layers.dropout_layer import Dropout_layer
from NumPyNet.network import Network
from NumPyNet.optimizer import Adam, SGD, RMSprop
from NumPyNet.metrics import mean_absolute_error
from NumPyNet.utils import data_to_timesteps


import numpy as np
import pylab as plt

__author__ = ['Mattia Ceccarelli', 'Nico Curti']
__email__ = ['mattia.ceccarelli3@studio.unibo.it', 'nico.curti2@unibo.it']

np.random.seed(42)

if __name__ == '__main__':

  Npoints = 1000
  train_size = 800

  time = np.arange(0, Npoints)
  noisy_signal = np.sin(0.02 * time) + 2 * np.random.rand(Npoints)

  steps = 4
  window_size=steps


  X = data_to_timesteps(noisy_signal, steps=steps)
  y = np.concatenate([X[1:, 0, :], X[-1:, 0, :]], axis=0)

  # Reshape the data according to a 4D tensor
  num_samples, size, _ = X.shape

  if size != steps:
    raise ValueError('Something went wrong with the stride trick!')

  if X.max() > noisy_signal.max() or X.min() < noisy_signal.min():
    raise ValueError('Something went wrong with the stride trick!')

  X = X.reshape(num_samples, 1, 1, size)

  X_train, X_test = X[:train_size, ...], X[train_size:train_size+180, ...]
  y_train, y_test = y[:train_size, ...], y[train_size:train_size+180, ...]

  batch = 20
<<<<<<< HEAD
  step  = 1   # to be adjusted
=======
  step = batch

  y_train = y_train.reshape(-1, 1, 1, 1)
  y_test = y_test.reshape(-1, 1, 1, 1)
>>>>>>> 3dba4862

  # Create the model and training
  model = Network(batch=batch, input_shape=X_train.shape[1:])

  model.add(RNN_layer(outputs=32, steps=step, activation='linear'))
  model.add(Connected_layer(outputs=8, activation='relu'))
  model.add(Connected_layer(outputs=1, activation='linear'))
  model.add(Cost_layer(cost_type='mse'))
<<<<<<< HEAD
                          # keras standard arguments
  model.compile(optimizer=RMSprop(lr=0.001, epsilon=1e-7))#, metrics=[mean_absolute_error])
=======

  model.compile(optimizer=RMSprop(), metrics=[mean_absolute_error])
>>>>>>> 3dba4862

  print('*************************************')
  print('\n Total input dimension: {}'.format(X_train.shape), '\n')
  print('**************MODEL SUMMARY***********')

  model.summary()

  print('\n***********START TRAINING***********\n')

  # Fit the model on the training set
  model.fit(X=X_train, y=y_train.reshape(-1, 1,1,1), max_iter=20)

  print('\n***********START TESTING**************\n')

  # Test the prediction with timing
  loss, out = model.evaluate(X=X_test, truth=y_test, verbose=True)

  mae = mean_absolute_error(y_test, out)

  print('\n')
  print('Loss Score: {:.3f}'.format(loss))
  print('MAE Score: {:.3f}'.format(mae))

  # concatenate the prediction

  train_predicted = model.predict(X=X_train, verbose=False)
  test_predicted  = model.predict(X=X_test, verbose=False)

  predicted = np.concatenate((train_predicted, test_predicted), axis=0)

  fig, ax = plt.subplots(nrows=1, ncols=1, figsize=(8, 6))
  ax.plot(time[:- window_size*2], noisy_signal[:- window_size*2], 'b-', alpha=.75, label='true noisy signal')
  ax.plot(time[:predicted.shape[0]], predicted[:, 0, 0, 0], '-', color='orange', alpha=1, label='predicted signal')

  ax.vlines(time[train_predicted.shape[0]], noisy_signal.min(), noisy_signal.max(), colors='k', linestyle='dashed')

  ax.set_xlabel('Time', fontsize=14)
  ax.set_ylabel('Signal', fontsize=14)

  fig.legend(loc='upper right', fontsize=14)
  fig.tight_layout()

  plt.show()<|MERGE_RESOLUTION|>--- conflicted
+++ resolved
@@ -56,14 +56,10 @@
   y_train, y_test = y[:train_size, ...], y[train_size:train_size+180, ...]
 
   batch = 20
-<<<<<<< HEAD
-  step  = 1   # to be adjusted
-=======
   step = batch
 
   y_train = y_train.reshape(-1, 1, 1, 1)
   y_test = y_test.reshape(-1, 1, 1, 1)
->>>>>>> 3dba4862
 
   # Create the model and training
   model = Network(batch=batch, input_shape=X_train.shape[1:])
@@ -72,13 +68,8 @@
   model.add(Connected_layer(outputs=8, activation='relu'))
   model.add(Connected_layer(outputs=1, activation='linear'))
   model.add(Cost_layer(cost_type='mse'))
-<<<<<<< HEAD
                           # keras standard arguments
   model.compile(optimizer=RMSprop(lr=0.001, epsilon=1e-7))#, metrics=[mean_absolute_error])
-=======
-
-  model.compile(optimizer=RMSprop(), metrics=[mean_absolute_error])
->>>>>>> 3dba4862
 
   print('*************************************')
   print('\n Total input dimension: {}'.format(X_train.shape), '\n')
